--- conflicted
+++ resolved
@@ -36,11 +36,7 @@
     additionalHeaders: seq[(string, string)] = @[],
     protocols: seq[string] = @[],
     userAgent: string = WebsocketUserAgent,
-<<<<<<< HEAD
-    sslVerifyMode: SslCVerifyMode = CVerifyPeer
-=======
     verifySsl: bool = true 
->>>>>>> ba59209a
    ): Future[AsyncWebSocket] {.async.} =
   ## Create a new websocket and connect immediately.
   ## Optionally give a list of protocols to negotiate; keep empty to accept the
@@ -54,18 +50,12 @@
     when not defined(ssl):
       raise newException(Exception, "Cannot connect over SSL without -d:ssl")
     else:
-<<<<<<< HEAD
-      let ctx = newContext(protTLSv1, verifyMode = sslVerifyMode)
-      ctx.wrapSocket(s)
-=======
       if verifySsl:
         let ctx = newContext(protTLSv1)
         ctx.wrapSocket(s)
       else: 
         let ctx = newContext(protTLSv1, verifyMode = CVerifyNone)
         ctx.wrapSocket(s)
-      
->>>>>>> ba59209a
 
   await s.connect(host, port)
   await s.send("GET " & path & " HTTP/1.1\c\L")
@@ -125,11 +115,7 @@
 proc newAsyncWebsocket*(uri: Uri, additionalHeaders: seq[(string, string)] = @[], 
     protocols: seq[string] = @[],
     userAgent: string = WebsocketUserAgent,
-<<<<<<< HEAD
-    sslVerifyMode: SslCVerifyMode = CVerifyPeer
-=======
     verifySsl: bool = true 
->>>>>>> ba59209a
    ): Future[AsyncWebSocket] {.async.} =
   var ssl: bool
   if uri.scheme == "ws":
@@ -149,26 +135,15 @@
     port = Port(uri.port.parseInt())
       
   return await newAsyncWebsocket(uri.hostname, port , uri.path, ssl,
-<<<<<<< HEAD
-    additionalHeaders, protocols, userAgent, sslVerifyMode)
-=======
     additionalHeaders, protocols, userAgent, verifySsl)
->>>>>>> ba59209a
   
 proc newAsyncWebsocket*(uri: string, additionalHeaders: seq[(string, string)] = @[], 
     protocols: seq[string] = @[],
     userAgent: string = WebsocketUserAgent,
-<<<<<<< HEAD
-    sslVerifyMode: SslCVerifyMode = CVerifyPeer
-   ): Future[AsyncWebSocket] {.async.} =
-  let uriBuf = parseUri(uri)
-  return await newAsyncWebsocket(uriBuf, additionalHeaders, protocols, userAgent, sslVerifyMode)
-=======
     verifySsl: bool = true 
    ): Future[AsyncWebSocket] {.async.} =
   let uriBuf = parseUri(uri)
   return await newAsyncWebsocket(uriBuf, additionalHeaders, protocols, userAgent, verifySsl)
->>>>>>> ba59209a
 
 # proc sendFrameData(ws: AsyncWebSocket, data: string): Future[void] {.async.} =
 #   await ws.sock.send(data)
